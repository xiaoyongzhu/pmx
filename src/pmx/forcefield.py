--- conflicted
+++ resolved
@@ -282,26 +282,16 @@
         for line in lst:
             atomtype = dict()
             elements = line.split()
-<<<<<<< HEAD
-            # take into account there can be 2 formats for atomtypes
-            if len(elements) == 6:
-                atomtype['name'] = str(elements[0])
-                atomtype['bond_type'] = atomtype['name']
-=======
             # take into account there can be 3 formats for atomtypes
             if len(elements) == 6:
                 atomtype['name'] = str(elements[0])
                 atomtype['bond_type'] = str(elements[0])
->>>>>>> d5d97668
                 atomtype['mass'] = float(elements[1])
                 atomtype['charge'] = float(elements[2])
                 atomtype['ptype'] = str(elements[3])
                 atomtype['sigma'] = float(elements[4])
                 atomtype['epsilon'] = float(elements[5])
-<<<<<<< HEAD
-=======
                 self.atomtypes.append(atomtype)
->>>>>>> d5d97668
             elif len(elements) == 7:
                 atomtype['name'] = str(elements[0])
                 atomtype['bond_type'] = str(elements[1])
